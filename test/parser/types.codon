--- conflicted
+++ resolved
@@ -764,11 +764,7 @@
     print x, T.__class__
 foo(bar, 1)
 #: 1 int
-<<<<<<< HEAD
 #: bar:0[...]
-=======
-#: bar[...]
->>>>>>> 18d1d9b5
 foo(bar(...), 's')
 #: s str
 #: bar:0[...]
@@ -789,13 +785,8 @@
 def bar[T](x):
     print x, T.__class__
 foo(bar(T=int,...), 1)
-<<<<<<< HEAD
 #! too many arguments for bar:0[T1,int] (expected maximum 2, got 2)
 #! while realizing foo:0 (arguments foo:0[bar:0[...],int])
-=======
-#! too many arguments for bar[T1,int] (expected maximum 2, got 2)
-#! while realizing foo (arguments foo[bar[...],int])
->>>>>>> 18d1d9b5
 
 #%% sort_partial
 def foo(x, y):
@@ -1115,9 +1106,7 @@
 v = [1]
 methodcaller('append')(v, 42)
 print v #: [1, 42]
-<<<<<<< HEAD
 print methodcaller('index')(v, 42) #: 1
-
 
 #%% fn_overloads,barebones
 def foo(x):
@@ -1141,7 +1130,4 @@
     return 1, x
 def foo(x, y):
     return 2, x, y
-foo('hooooooooy!', 1, 2) #! cannot find an overload 'foo' with arguments  = str,  = int,  = int
-=======
-print methodcaller('index')(v, 42) #: 1
->>>>>>> 18d1d9b5
+foo('hooooooooy!', 1, 2) #! cannot find an overload 'foo' with arguments  = str,  = int,  = int